--- conflicted
+++ resolved
@@ -438,12 +438,8 @@
                NValInt when is_integer(NValInt) -> NValInt;
                {NValMod, NValFun}               -> NValMod:NValFun(Input);
                %% 1.0.x compatibility
-<<<<<<< HEAD
-               NValFun                          -> NValFun(Input)
-=======
                NValFun                          ->
                    riak_pipe_fun:compat_apply(NValFun, [Input])
->>>>>>> 7f2cb885
            end,
     try
         {Result, NewModState} = Module:process(Input,
